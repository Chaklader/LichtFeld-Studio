/* SPDX-FileCopyrightText: 2025 LichtFeld Studio Authors
 *
 * SPDX-License-Identifier: GPL-3.0-or-later */

#pragma once

#include "components/bilateral_grid.hpp"
#include "components/poseopt.hpp"
#include "components/sparsity_optimizer.hpp"
#include "core/events.hpp"
#include "core/parameters.hpp"
#include "dataset.hpp"
#include "metrics/metrics.hpp"
#include "progress.hpp"
#include "project/project.hpp"
#include "rasterization/rasterizer.hpp"
#include "strategies/istrategy.hpp"
#include <ATen/cuda/CUDAEvent.h>
#include <atomic>
#include <expected>
#include <memory>
#include <mutex>
#include <shared_mutex>
#include <stop_token>
#include <torch/torch.h>

// Forward declaration
class Camera;

namespace gs::training {
    class Trainer {
    public:
        // Constructor that takes ownership of strategy and shares datasets
        Trainer(std::shared_ptr<CameraDataset> dataset,
                std::unique_ptr<IStrategy> strategy);

        // Delete copy operations
        Trainer(const Trainer&) = delete;

        Trainer& operator=(const Trainer&) = delete;

        // Allow move operations
        Trainer(Trainer&&) = default;

        Trainer& operator=(Trainer&&) = default;

        ~Trainer();

        // Initialize trainer - must be called before training
        std::expected<void, std::string> initialize(const param::TrainingParameters& params);

        // Check if trainer is initialized
        bool isInitialized() const { return initialized_.load(); }

        // Main training method with stop token support
        std::expected<void, std::string> train(std::stop_token stop_token = {});

        // Control methods for GUI interaction
        void request_pause() { pause_requested_ = true; }
        void request_resume() { pause_requested_ = false; }
        void request_save() { save_requested_ = true; }
        void request_stop() { stop_requested_ = true; }

        bool is_paused() const { return is_paused_.load(); }
        bool is_running() const { return is_running_.load(); }
        bool is_training_complete() const { return training_complete_.load(); }
        bool has_stopped() const { return stop_requested_.load(); }

        // Get current training state
        int get_current_iteration() const { return current_iteration_.load(); }
        float get_current_loss() const { return current_loss_.load(); }

        // just for viewer to get model
        const IStrategy& get_strategy() const { return *strategy_; }

        // Allow viewer to lock for rendering
        std::shared_mutex& getRenderMutex() const { return render_mutex_; }

        const param::TrainingParameters& getParams() const { return params_; }

        std::shared_ptr<const Camera> getCamById(int camId) const;

        std::vector<std::shared_ptr<const Camera>> getCamList() const;

        void setProject(std::shared_ptr<gs::management::Project> project) { lf_project_ = project; }

        void load_cameras_info();

    private:
        // Helper for deferred event emission to prevent deadlocks
        struct DeferredEvents {
            std::vector<std::function<void()>> events;

            template <typename Event>
            void add(Event&& e) {
                events.push_back([e = std::move(e)]() { e.emit(); });
            }

            ~DeferredEvents() {
                for (auto& e : events)
                    e();
            }
        };

        // Training step result
        enum class StepResult {
            Continue,
            Stop,
            Error
        };

        // Protected method for processing a single training step
        std::expected<StepResult, std::string> train_step(
            int iter,
            Camera* cam,
            torch::Tensor gt_image,
            RenderMode render_mode,
            std::stop_token stop_token = {});

        // Protected methods for computing loss
        std::expected<torch::Tensor, std::string> compute_photometric_loss(
            const RenderOutput& render_output,
            const torch::Tensor& gt_image,
            const SplatData& splatData,
            const param::OptimizationParameters& opt_params);

        std::expected<torch::Tensor, std::string> compute_scale_reg_loss(
            const SplatData& splatData,
            const param::OptimizationParameters& opt_params);

        std::expected<torch::Tensor, std::string> compute_opacity_reg_loss(
            const SplatData& splatData,
            const param::OptimizationParameters& opt_params);

        std::expected<torch::Tensor, std::string> compute_bilateral_grid_tv_loss(
            const std::unique_ptr<BilateralGrid>& bilateral_grid,
            const param::OptimizationParameters& opt_params);

<<<<<<< HEAD
        // Sparsity-related methods
        std::expected<torch::Tensor, std::string> compute_sparsity_loss(
            int iter,
            const SplatData& splatData);

        std::expected<void, std::string> handle_sparsity_update(
            int iter,
            SplatData& splatData);

        std::expected<void, std::string> apply_sparsity_pruning(
            int iter,
            SplatData& splatData);
=======
        void cleanup();
>>>>>>> a7cfc117

        std::expected<void, std::string> initialize_bilateral_grid();

        // Handle control requests
        void handle_control_requests(int iter, std::stop_token stop_token = {});

        void save_ply(const std::filesystem::path& save_path, int iter_num, bool join_threads = true);

        // Member variables
        std::shared_ptr<CameraDataset> base_dataset_;
        std::shared_ptr<CameraDataset> train_dataset_;
        std::shared_ptr<CameraDataset> val_dataset_;
        std::unique_ptr<IStrategy> strategy_;
        param::TrainingParameters params_;

        torch::Tensor background_{};
        std::unique_ptr<TrainingProgress> progress_;
        size_t train_dataset_size_ = 0;

        // Bilateral grid components
        std::unique_ptr<BilateralGrid> bilateral_grid_;
        std::unique_ptr<torch::optim::Adam> bilateral_grid_optimizer_;

        std::unique_ptr<PoseOptimizationModule> poseopt_module_; // Pose optimization module
        std::unique_ptr<torch::optim::Adam> poseopt_optimizer_;  // Optimizer for pose optimization

        // Sparsity optimizer
        std::unique_ptr<ISparsityOptimizer> sparsity_optimizer_;

        // Metrics evaluator - handles all evaluation logic
        std::unique_ptr<MetricsEvaluator> evaluator_;

        // Single mutex that protects the model during training
        mutable std::shared_mutex render_mutex_;

        // Mutex for initialization to ensure thread safety
        mutable std::mutex init_mutex_;

        // Control flags for thread communication
        std::atomic<bool> pause_requested_{false};
        std::atomic<bool> save_requested_{false};
        std::atomic<bool> stop_requested_{false};
        std::atomic<bool> is_paused_{false};
        std::atomic<bool> is_running_{false};
        std::atomic<bool> training_complete_{false};
        std::atomic<bool> ready_to_start_{false};
        std::atomic<bool> initialized_{false};

        // Current training state
        std::atomic<int> current_iteration_{0};
        std::atomic<float> current_loss_{0.0f};

        // Callback system for async operations
        std::function<void()> callback_;
        std::atomic<bool> callback_busy_{false};
        at::cuda::CUDAStream callback_stream_ = at::cuda::getStreamFromPool(false);
        at::cuda::CUDAEvent callback_launch_event_;

        // camera id to cam
        std::map<int, std::shared_ptr<const Camera>> m_cam_id_to_cam;

        // LichtFeld project
        std::shared_ptr<gs::management::Project> lf_project_ = nullptr;
    };
} // namespace gs::training<|MERGE_RESOLUTION|>--- conflicted
+++ resolved
@@ -136,7 +136,6 @@
             const std::unique_ptr<BilateralGrid>& bilateral_grid,
             const param::OptimizationParameters& opt_params);
 
-<<<<<<< HEAD
         // Sparsity-related methods
         std::expected<torch::Tensor, std::string> compute_sparsity_loss(
             int iter,
@@ -149,9 +148,9 @@
         std::expected<void, std::string> apply_sparsity_pruning(
             int iter,
             SplatData& splatData);
-=======
+
+        // Cleanup method for re-initialization
         void cleanup();
->>>>>>> a7cfc117
 
         std::expected<void, std::string> initialize_bilateral_grid();
 
