--- conflicted
+++ resolved
@@ -38,6 +38,7 @@
         bilateral_grid_optimizer_.reset();
         poseopt_module_.reset();
         poseopt_optimizer_.reset();
+        sparsity_optimizer_.reset();
         evaluator_.reset();
 
         // Clear datasets (will be recreated)
@@ -198,23 +199,23 @@
         try {
             if (sparsity_optimizer_ && sparsity_optimizer_->should_prune(iter)) {
                 LOG_INFO("Applying sparsity-based pruning at iteration {}", iter);
-                
+
                 auto mask_result = sparsity_optimizer_->get_prune_mask(splatData.opacity_raw());
                 if (!mask_result) {
                     return std::unexpected(mask_result.error());
                 }
-                
+
                 auto prune_mask = *mask_result;
                 int n_prune = prune_mask.sum().item<int>();
                 int n_before = splatData.size();
-                
+
                 // Use strategy's remove functionality
                 strategy_->remove_gaussians(prune_mask);
-                
+
                 int n_after = splatData.size();
                 std::println("Sparsity pruning complete: {} -> {} Gaussians (removed {})",
                             n_before, n_after, n_prune);
-                
+
                 // Clear sparsity optimizer after pruning
                 sparsity_optimizer_.reset();
                 LOG_DEBUG("Sparsity optimizer cleared after pruning");
@@ -236,7 +237,6 @@
     }
 
     void Trainer::load_cameras_info() {
-
         m_cam_id_to_cam.clear();
         // Setup camera cache
         for (const auto& cam : base_dataset_->get_cameras()) {
@@ -293,45 +293,32 @@
             strategy_->initialize(params.optimization);
             LOG_DEBUG("Strategy initialized");
 
-<<<<<<< HEAD
-        // Initialize sparsity optimizer if enabled
-        if (params.optimization.enable_sparsity) {
-            ADMMSparsityOptimizer::Config sparsity_config{
-                .sparsify_steps = params.optimization.sparsify_steps,
-                .init_rho = params.optimization.init_rho,
-                .prune_ratio = params.optimization.prune_ratio,
-                .update_every = 50
-            };
-            
-            sparsity_optimizer_ = SparsityOptimizerFactory::create("admm", sparsity_config);
-            
-            if (sparsity_optimizer_) {
-                // Initialize with current model opacities
-                auto init_result = sparsity_optimizer_->initialize(strategy_->get_model().opacity_raw());
-                if (!init_result) {
-                    LOG_ERROR("Failed to initialize sparsity optimizer: {}", init_result.error());
-                    throw std::runtime_error(init_result.error());
-                }
-                std::println("Sparsity optimization enabled: ADMM with prune_ratio={}", 
-                             params.optimization.prune_ratio);
-            }
-        }
-
-        background_ = torch::tensor({0.f, 0.f, 0.f},
-                                    torch::TensorOptions().dtype(torch::kFloat32).device(torch::kCUDA));
-        if (params.optimization.pose_optimization != "none") {
-            if (params.optimization.enable_eval) {
-                throw std::runtime_error("Evaluating with pose optimization is not supported yet. "
-                                         "Please disable pose optimization or evaluation.");
-            }
-            if (params.optimization.gut) {
-                throw std::runtime_error("The 3DGUT rasterizer doesn't have camera gradients yet. "
-                                         "Please disable pose optimization or disable gut.");
-=======
             // Initialize bilateral grid if enabled
             if (auto result = initialize_bilateral_grid(); !result) {
                 return std::unexpected(result.error());
->>>>>>> a7cfc117
+            }
+
+            // Initialize sparsity optimizer if enabled
+            if (params.optimization.enable_sparsity) {
+                ADMMSparsityOptimizer::Config sparsity_config{
+                    .sparsify_steps = params.optimization.sparsify_steps,
+                    .init_rho = params.optimization.init_rho,
+                    .prune_ratio = params.optimization.prune_ratio,
+                    .update_every = 50
+                };
+
+                sparsity_optimizer_ = SparsityOptimizerFactory::create("admm", sparsity_config);
+
+                if (sparsity_optimizer_) {
+                    // Initialize with current model opacities
+                    auto init_result = sparsity_optimizer_->initialize(strategy_->get_model().opacity_raw());
+                    if (!init_result) {
+                        LOG_ERROR("Failed to initialize sparsity optimizer: {}", init_result.error());
+                        return std::unexpected(init_result.error());
+                    }
+                    std::println("Sparsity optimization enabled: ADMM with prune_ratio={}",
+                                 params.optimization.prune_ratio);
+                }
             }
 
             background_ = torch::tensor({0.f, 0.f, 0.f},
